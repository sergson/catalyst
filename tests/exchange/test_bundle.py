--- conflicted
+++ resolved
@@ -51,15 +51,8 @@
             exchange.get_asset('bch_eth')
         ]
 
-<<<<<<< HEAD
-        start = pd.to_datetime('2018-01-01', utc=True)
-        end = pd.to_datetime('2018-03-01', utc=True)
-        # start = None
-        # end = None
-=======
         start = pd.to_datetime('2018-03-01', utc=True)
         end = pd.to_datetime('2018-03-8', utc=True)
->>>>>>> 8f7d6781
 
         log.info('ingesting exchange bundle {}'.format(exchange_name))
         exchange_bundle.ingest(
